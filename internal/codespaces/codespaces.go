--- conflicted
+++ resolved
@@ -24,22 +24,13 @@
 }
 
 type apiClient interface {
-<<<<<<< HEAD
-	GetCodespace(ctx context.Context, token, user, name string) (*codespace.Codespace, error)
-	GetCodespaceToken(ctx context.Context, user, codespace string) (string, error)
-=======
-	GetCodespace(ctx context.Context, name string, includeConnection bool) (*api.Codespace, error)
->>>>>>> 52e16dfe
+	GetCodespace(ctx context.Context, name string, includeConnection bool) (*codespace.Codespace, error)
 	StartCodespace(ctx context.Context, name string) error
 }
 
 // ConnectToLiveshare waits for a Codespace to become running,
 // and connects to it using a Live Share session.
-<<<<<<< HEAD
-func ConnectToLiveshare(ctx context.Context, log logger, apiClient apiClient, userLogin, token string, cs *codespace.Codespace) (*liveshare.Session, error) {
-=======
-func ConnectToLiveshare(ctx context.Context, log logger, apiClient apiClient, codespace *api.Codespace) (*liveshare.Session, error) {
->>>>>>> 52e16dfe
+func ConnectToLiveshare(ctx context.Context, log logger, apiClient apiClient, cs *codespace.Codespace) (*liveshare.Session, error) {
 	var startedCodespace bool
 	if cs.Environment.State != codespace.EnvironmentStateAvailable {
 		startedCodespace = true
@@ -63,11 +54,7 @@
 		}
 
 		var err error
-<<<<<<< HEAD
-		cs, err = apiClient.GetCodespace(ctx, token, userLogin, cs.Name)
-=======
-		codespace, err = apiClient.GetCodespace(ctx, codespace.Name, true)
->>>>>>> 52e16dfe
+		cs, err = apiClient.GetCodespace(ctx, cs.Name, true)
 		if err != nil {
 			return nil, fmt.Errorf("error getting codespace: %w", err)
 		}
