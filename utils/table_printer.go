--- conflicted
+++ resolved
@@ -8,11 +8,8 @@
 	"strconv"
 	"strings"
 
-<<<<<<< HEAD
 	"github.com/mattn/go-colorable"
-=======
 	"github.com/mattn/go-isatty"
->>>>>>> 07df89f9
 	"golang.org/x/crypto/ssh/terminal"
 )
 
